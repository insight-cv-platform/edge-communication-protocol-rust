use std::collections::HashMap;
use std::fmt::Debug;
use avro_rs::types::Value;
use uuid::Uuid;
use pyo3::prelude::*;
<<<<<<< HEAD
=======
use serde::{Serialize, Deserialize};
>>>>>>> 52c861f6

use crate::utils::fill_byte_array;

pub const TRACK_NAME_MAX_LENGTH: usize = 16;
pub const STREAM_NAME_MAX_LENGTH: usize = 16;

pub type StreamName = [u8; STREAM_NAME_MAX_LENGTH];
pub type TrackName = [u8; TRACK_NAME_MAX_LENGTH];
pub type ElementType = i16;

#[derive(Debug, Clone, PartialEq, Copy)]
#[pyclass]
pub enum TrackType {
    Video,
    Meta,
    NotImplemented,
}

impl Default for TrackType {
    fn default() -> Self {
        TrackType::Video
    }
}


#[derive(Debug, Default, Clone, PartialEq, Serialize, Deserialize)]
#[pyclass]
pub struct Payload {
    #[pyo3(get, set)]
    pub data: Vec<u8>,
    #[pyo3(get, set)]
    pub attributes: HashMap<String, String>,
}

#[pymethods]
impl Payload {
    #[new]
    pub fn new(data: Vec<u8>, attributes: HashMap<String, String>) -> Self {
        Payload {
            data,
            attributes,
        }
    }

    fn __repr__(&self) -> String {
        format!("{:?}", self)
    }

    fn __str__(&self) -> String {
        self.__repr__()
    }

    #[classattr]
    const __hash__: Option<Py<PyAny>> = None;
}

#[derive(Debug, Default, Clone, PartialEq, Copy, Serialize, Deserialize)]
#[pyclass]
pub struct TrackInfo {
    #[pyo3(get, set)]
    pub track_type: TrackType,
    #[pyo3(get, set)]
    pub track_name: TrackName,
}

#[pymethods]
impl TrackInfo {
    #[new]
    pub fn new(track_type: TrackType, track_name: TrackName) -> Self {
        TrackInfo {
            track_type,
            track_name,
        }
    }

    fn __repr__(&self) -> String {
        format!("{:?}", self)
    }

    fn __str__(&self) -> String {
        self.__repr__()
    }

    #[classattr]
    const __hash__: Option<Py<PyAny>> = None;
}

pub fn get_empty_track_name() -> TrackName {
    [0; TRACK_NAME_MAX_LENGTH]
}

pub fn pack_stream_name(stream_name: &Uuid) -> StreamName {
    stream_name.as_bytes().clone()
}

pub fn pack_track_name(track_name: &String) -> std::result::Result<TrackName, String> {
    let name_len = track_name.len();
    if name_len > TRACK_NAME_MAX_LENGTH {
        let error = format!(
            "Invalid track name length. Must me less than {} characters.",
            TRACK_NAME_MAX_LENGTH
        );
        Err(error)
    } else {
        let mut buf: TrackName = get_empty_track_name();
        buf[..name_len].clone_from_slice(track_name.as_bytes());
        Ok(buf)
    }
}

#[derive(Debug, Clone, PartialEq)]
#[pyclass]
pub struct Unit {
    #[pyo3(get, set)]
    pub stream_name: StreamName,
    #[pyo3(get, set)]
    pub track_name: TrackName,
    #[pyo3(get, set)]
    pub track_type: TrackType,
    #[pyo3(get, set)]
    pub unit: i64,
}

pub fn track_type_literal_to_track_type(literal: &str) -> TrackType {
    match literal {
        "VIDEO" => TrackType::Video,
        "META" => TrackType::Meta,
        _ => TrackType::NotImplemented
    }
}

#[pymethods]
impl Unit {
    #[new]
    pub fn new(stream_name: Vec<u8>, track_name: Vec<u8>, track_type: String, unit: i64) -> Unit {
        let mut b_stream_name: StreamName = StreamName::default();
        let mut b_track_name: TrackName = TrackName::default();
        fill_byte_array(&mut b_stream_name, &stream_name);
        fill_byte_array(&mut b_track_name, &track_name);
        let track_type = track_type_literal_to_track_type(track_type.as_str());

        Unit {
            stream_name: b_stream_name,
            track_name: b_track_name,
            track_type,
            unit,
        }
    }

    fn __repr__(&self) -> String {
        format!("{:?}", self)
    }

    fn __str__(&self) -> String {
        self.__repr__()
    }

    #[classattr]
    const __hash__: Option<Py<PyAny>> = None;
}

fn get_track_type_enum(track_type: &TrackType) -> Value {
    match track_type {
        TrackType::Video => Value::Enum(0, "VIDEO".into()),
        TrackType::Meta => Value::Enum(1, "META".into()),
        TrackType::NotImplemented => panic!("Not supported track type")
    }
}

impl Unit {
    pub fn to_avro_record(&self) -> Value {
        Value::Record(vec![
            ("stream_name".into(), Value::Bytes(self.stream_name.to_vec())),
            ("track_name".into(), Value::Bytes(self.track_name.to_vec())),
            ("track_type".into(), get_track_type_enum(&self.track_type)),
            ("unit".into(), Value::Long(self.unit)),
        ])
    }
}

#[derive(Debug, Clone, PartialEq)]
pub enum NotifyTypeImpl {
    Ready(ElementType),
    New,
    NotImplemented,
}

#[derive(Debug, Clone, PartialEq)]
#[pyclass]
pub struct NotifyType {
    pub obj: NotifyTypeImpl,
}

#[pymethods]
impl NotifyType {
    #[staticmethod]
    pub fn ready(element: ElementType) -> Self {
        NotifyType {
            obj: NotifyTypeImpl::Ready(element)
        }
    }

    #[staticmethod]
    pub fn new() -> Self {
        NotifyType {
            obj: NotifyTypeImpl::New
        }
    }

    fn __repr__(&self) -> String {
        format!("{:?}", self.obj)
    }

    fn __str__(&self) -> String {
        self.__repr__()
    }

    #[classattr]
    const __hash__: Option<Py<PyAny>> = None;
}

<|MERGE_RESOLUTION|>--- conflicted
+++ resolved
@@ -3,11 +3,6 @@
 use avro_rs::types::Value;
 use uuid::Uuid;
 use pyo3::prelude::*;
-<<<<<<< HEAD
-=======
-use serde::{Serialize, Deserialize};
->>>>>>> 52c861f6
-
 use crate::utils::fill_byte_array;
 
 pub const TRACK_NAME_MAX_LENGTH: usize = 16;
@@ -32,7 +27,7 @@
 }
 
 
-#[derive(Debug, Default, Clone, PartialEq, Serialize, Deserialize)]
+#[derive(Debug, Default, Clone, PartialEq)]
 #[pyclass]
 pub struct Payload {
     #[pyo3(get, set)]
@@ -63,7 +58,7 @@
     const __hash__: Option<Py<PyAny>> = None;
 }
 
-#[derive(Debug, Default, Clone, PartialEq, Copy, Serialize, Deserialize)]
+#[derive(Debug, Default, Clone, PartialEq, Copy)]
 #[pyclass]
 pub struct TrackInfo {
     #[pyo3(get, set)]
